--- conflicted
+++ resolved
@@ -28,14 +28,11 @@
 
     <dependencies>
         <dependency>
-<<<<<<< HEAD
-=======
             <groupId>org.slf4j</groupId>
             <artifactId>slf4j-log4j12</artifactId>
             <scope>test</scope>
         </dependency>
         <dependency>
->>>>>>> c74a1670
             <groupId>org.apache.seatunnel</groupId>
             <artifactId>seatunnel-core-spark</artifactId>
             <version>${project.version}</version>
