# Purpose

This article introduces the new interface and the new code structure on account of the newly designed API for Connectors
in Apache SeaTunnel. This helps developers quickly understand API and transformation layer improvements. On the other
hand, it can guide contributors how to use the new API to develop new connectors.See
this [issue](https://github.com/apache/incubator-seatunnel/issues/1608) for details.

## **Code Structure**

In order to separate from the old code, we have defined new modules for execution flow. This facilitates parallel
development at the current stage, and reduces the difficulty of merging.

### **Example**
<<<<<<< HEAD
We have prepared a new version of the locally executable example program in ``seatunnel-examples``, which can be directly called using ``seatunnel-flink-connector-v2-example`` or ``seatunnel-spark-connector-v2-example`` in ``SeaTunnelApiExample``. This is also the debugging method that is often used in the local development of Connector. The corresponding configuration files are saved in the same module ``resources/examples`` folder as before.
=======
>>>>>>> 0b5a2852

We have prepared two new version of the locally executable example program in `seatunnel-examples`,one
is `seatunnel-examples/seatunnel-flink-connector-v2-example/src/main/java/org/apache/seatunnel/example/flink/v2/SeaTunnelApiExample.java`
, it runs in the Flink engine. Another one
is `seatunnel-examples/seatunnel-spark-connector-v2-example/src/main/java/org/apache/seatunnel/example/spark/v2/SeaTunnelApiExample.java`
, it runs in the Spark engine. This is also the debugging method that is often used in the local development of
Connector. You can debug these examples, which will help you better understand the running logic of the program. The
configuration files used in example are saved in the "resources/examples" folder. If you want to add examples for your
own connectors, you need to follow the steps below.

1. Add the groupId, artifactId and version of the connector to be tested to
   seatunnel-examples/seatunnel-flink-connector-v2-example/pom.xml(or add it to
   seatunnel-examples/seatunnel-spark-connector-v2-example/pom.xml when you want to runs it in Spark engine) as a
   dependency.
2. Find the dependency in your connector pom file which scope is test or provided and then add them to
   seatunnel-examples/seatunnel-flink-connector-v2-example/pom.xml(or add it to
   seatunnel-examples/seatunnel-spark-connector-v2-example/pom.xml) file and modify the scope to compile.
3. Refer to the SeaTunnelApiExample class to develop your sample code.

### **Startup Class**

Aside from the old startup class, we have created two new startup modules,
namely ``seatunnel-core/seatunnel-flink-starter`` and ``seatunnel-core/seatunnel-spark-starter``. You can find out how
to parse the configuration file into an executable Flink/Spark process here.

### **SeaTunnel API**

A new ``seatunnel-api`` (not ``seatunnel-apis``) module has been created to store the new interfaces defined by the
SeaTunnel API. By implementing these interfaces, developers can complete the SeaTunnel Connector that supports multiple
engines.

### **Translation Layer**

We realize the conversion between SeaTunnel API and Engine API by adapting the interfaces of different engines, so as to
achieve the effect of translation, and let our SeaTunnel Connector support the operation of multiple different engines.
The corresponding code address, ``seatunnel-translation``, this module has the corresponding translation layer
implementation. If you are interested, you can view the code and help us improve the current code.

## **API introduction**

The API design of the current version of SeaTunnel draws on the design concept of Flink.

### **Source**

#### **SeaTunnelSource.java**

- The Source of SeaTunnel adopts the design of stream-batch integration, ``getBoundedness`` which determines whether the
  current Source is a stream Source or a batch Source, so you can specify a Source by dynamic configuration (refer to
  the default method), which can be either a stream or a batch.
- ``getRowTypeInfo`` To get the schema of the data, the connector can choose to hard-code to implement a fixed schema,
  or run the user to customize the schema through config configuration. The latter is recommended.
- SeaTunnelSource is a class executed on the driver side, through which objects such as SourceReader, SplitEnumerator
  and serializers are obtained.
- Currently, the data type supported by SeaTunnelSource must be SeaTunnelRow.

#### **SourceSplitEnumerator.java**

Use this enumerator to get the data read shard (SourceSplit) situation, different shards may be assigned to different
SourceReaders to read data. Contains several key methods:

- ``run``: Used to perform a spawn SourceSplit and call ``SourceSplitEnumerator.Context.assignSplit``: to distribute the
  shards to the SourceReader.
- ``addSplitsBackSourceSplitEnumerator``: is required to redistribute these Splits when SourceSplit cannot be processed
  normally or restarted due to the exception of SourceReader.
- ``registerReaderProcess``: some SourceReaders that are registered after the run is run. If there is no SourceSplit
  distributed at this time, it can be distributed to these new readers (yes, you need to maintain your SourceSplit
  distribution in SourceSplitEnumerator most of the time).
- ``handleSplitRequest``: If some Readers actively request SourceSplit from SourceSplitEnumerator, this method can be
  called SourceSplitEnumerator.Context.assignSplit to sends shards to the corresponding Reader.
- ``snapshotState``: It is used for stream processing to periodically return the current state that needs to be saved.
  If there is a state restoration, it will be called SeaTunnelSource.restoreEnumerator to constructs a
  SourceSplitEnumerator and restore the saved state to the SourceSplitEnumerator.
- ``notifyCheckpointComplete``: It is used for subsequent processing after the state is successfully saved, and can be
  used to store the state or mark in third-party storage.

#### **SourceSplit.java**

The interface used to save shards. Different shards need to define different splitIds. You can implement this interface
to save the data that shards need to save, such as kafka's partition and topic, hbase's columnfamily and other
information, which are used by SourceReader to determine Which part of the total data should be read.

#### **SourceReader.java**

The interface that directly interacts with the data source, and the action of reading data from the data source is
completed by implementing this interface.

- ``pollNext``: It is the core of Reader. Through this interface, the process of reading the data of the data source and
  returning it to SeaTunnel is realized. Whenever you are ready to pass data to SeaTunnel, you can call
  the ``Collector.collect`` method in the parameter, which can be called an infinite number of times to complete a large
  amount of data reading. But the data format supported at this stage can only be ``SeaTunnelRow``. Because our Source
  is a stream-batch integration, the Connector has to decide when to end data reading in batch mode. For example, a
  batch reads 100 pieces of data at a time. After the reading is completed, it needs ``pollNext`` to call in
  to ``SourceReader.Context.signalNoMoreElementnotify`` SeaTunnel that there is no data to read . , then you can use
  these 100 pieces of data for batch processing. Stream processing does not have this requirement, so most SourceReaders
  with integrated stream batches will have the following code:

```java
if(Boundedness.BOUNDED.equals(context.getBoundedness())){
    // signal to the source that we have reached the end of the data.
    context.signalNoMoreElement();
    break;
    }
```

It means that SeaTunnel will be notified only in batch mode.

- ``addSplits``:  Used by the framework to assign SourceSplit to different SourceReaders, SourceReader should save the
  obtained shards, and then pollNextread the corresponding shard data in it, but there may be times when the Reader does
  not read shards (maybe SourceSplit has not been generated or The current Reader is indeed not allocated), at this
  time, pollNextcorresponding processing should be made, such as continuing to wait.
- ``handleNoMoreSplits``: When triggered, it indicates that there are no more shards, and the Connector Source is
  required to optionally make corresponding feedback
- ``snapshotStateIt``: is used for stream processing to periodically return the current state that needs to be saved,
  that is, the fragmentation information (SeaTunnel saves the fragmentation information and state together to achieve
  dynamic allocation).
- ``notifyCheckpointComplete``: Like ``notifyCheckpointAborted`` the name, it is a callback for different states of
  checkpoint.

### **Sink**

#### **SeaTunnelSink.java**

It is used to define the way to write data to the destination, and obtain instances such as ``SinkWriter``
and ``SinkCommitter`` through this interface. An important feature of the sink side is the processing of distributed
transactions. SeaTunnel defines two different Committers: ``SinkCommitter`` used to process transactions for different
subTasks ``SinkAggregatedCommitter``. Process transaction results for all nodes. Different Connector Sinks can be
selected according to component properties, whether to implement only ``SinkCommitter`` or ``SinkAggregatedCommitter``,
or both.

#### **SinkWriter.java**

It is used to directly interact with the output source, and provide the data obtained by SeaTunnel through the data
source to the Writer for data writing.

- ``write``: Responsible for transferring data to ``SinkWriter``, you can choose to write it directly, or write it after
  buffering a certain amount of data. Currently, only the data type is supported ``SeaTunnelRow``.
- ``prepareCommit``: Executed before commit, you can write data directly here, or you can implement phase one in 2pc,
  and then implement phase two in ``SinkCommitter`` or ``SinkAggregatedCommitter``. What this method returns is the
  commit information, which will be provided ``SinkCommitter`` and ``SinkAggregatedCommitter`` used for the next stage
  of transaction processing.

#### **SinkCommitter.java**

It is used to process ``SinkWriter.prepareCommit`` the returned data information, including transaction information that
needs to be submitted.

#### **SinkAggregatedCommitter.java**

It is used to process ``SinkWriter.prepareCommit`` the returned data information, including transaction information that
needs to be submitted, etc., but it will be processed together on a single node, which can avoid the problem of
inconsistency of the state caused by the failure of the second part of the stage.

- ``combine``: Used ``SinkWriter.prepareCommit`` to aggregate the returned transaction information, and then generate
  aggregated transaction information.

#### **Implement SinkCommitter or SinkAggregatedCommitter?**

In the current version, it is recommended to implement ``SinkAggregatedCommitter`` as the first choice, which can
provide strong consistency guarantee in Flink/Spark. At the same time, commit should be idempotent, and save engine
retry can work normally.

## **Result**

All Connector implementations should be under the ``seatunnel-connectors-v2``, and the examples that can be referred to
at this stage are under this module.

<|MERGE_RESOLUTION|>--- conflicted
+++ resolved
@@ -11,10 +11,6 @@
 development at the current stage, and reduces the difficulty of merging.
 
 ### **Example**
-<<<<<<< HEAD
-We have prepared a new version of the locally executable example program in ``seatunnel-examples``, which can be directly called using ``seatunnel-flink-connector-v2-example`` or ``seatunnel-spark-connector-v2-example`` in ``SeaTunnelApiExample``. This is also the debugging method that is often used in the local development of Connector. The corresponding configuration files are saved in the same module ``resources/examples`` folder as before.
-=======
->>>>>>> 0b5a2852
 
 We have prepared two new version of the locally executable example program in `seatunnel-examples`,one
 is `seatunnel-examples/seatunnel-flink-connector-v2-example/src/main/java/org/apache/seatunnel/example/flink/v2/SeaTunnelApiExample.java`
